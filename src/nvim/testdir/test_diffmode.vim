" Tests for diff mode

func Test_diff_fold_sync()
  enew!
  let l = range(50)
  call setline(1, l)
  diffthis
  let winone = win_getid()
  new
  let l[25] = 'diff'
  call setline(1, l)
  diffthis
  let wintwo = win_getid()
  " line 15 is inside the closed fold
  call assert_equal(19, foldclosedend(10))
  call win_gotoid(winone)
  call assert_equal(19, foldclosedend(10))
  " open the fold
  normal zv
  call assert_equal(-1, foldclosedend(10))
  " fold in other window must have opened too
  call win_gotoid(wintwo)
  call assert_equal(-1, foldclosedend(10))

  " cursor position is in sync
  normal 23G
  call win_gotoid(winone)
  call assert_equal(23, getcurpos()[1])

  windo diffoff
  close!
  set nomodified
endfunc

func Test_vert_split()
  " Disable the title to avoid xterm keeping the wrong one.
  set notitle noicon
  new
  let l = ['1 aa', '2 bb', '3 cc', '4 dd', '5 ee']
  call setline(1, l)
  w! Xtest
  normal dd
  $
  put
  normal kkrXoxxx
  w! Xtest2
  file Nop
  normal ggoyyyjjjozzzz
  set foldmethod=marker foldcolumn=4
  call assert_equal(0, &diff)
  call assert_equal('marker', &foldmethod)
  call assert_equal(4, &foldcolumn)
  call assert_equal(0, &scrollbind)
  call assert_equal(0, &cursorbind)
  call assert_equal(1, &wrap)

  vert diffsplit Xtest
  vert diffsplit Xtest2
  call assert_equal(1, &diff)
  call assert_equal('diff', &foldmethod)
  call assert_equal(2, &foldcolumn)
  call assert_equal(1, &scrollbind)
  call assert_equal(1, &cursorbind)
  call assert_equal(0, &wrap)

  let diff_fdm = &fdm
  let diff_fdc = &fdc
  " repeat entering diff mode here to see if this saves the wrong settings
  diffthis
  " jump to second window for a moment to have filler line appear at start of
  " first window
  wincmd w
  normal gg
  wincmd p
  normal gg
  call assert_equal(2, winline())
  normal j
  call assert_equal(4, winline())
  normal j
  call assert_equal(5, winline())
  normal j
  call assert_equal(6, winline())
  normal j
  call assert_equal(8, winline())
  normal j
  call assert_equal(9, winline())

  wincmd w
  normal gg
  call assert_equal(1, winline())
  normal j
  call assert_equal(2, winline())
  normal j
  call assert_equal(4, winline())
  normal j
  call assert_equal(5, winline())
  normal j
  call assert_equal(8, winline())

  wincmd w
  normal gg
  call assert_equal(2, winline())
  normal j
  call assert_equal(3, winline())
  normal j
  call assert_equal(4, winline())
  normal j
  call assert_equal(5, winline())
  normal j
  call assert_equal(6, winline())
  normal j
  call assert_equal(7, winline())
  normal j
  call assert_equal(8, winline())

  " Test diffoff
  diffoff!
  1wincmd 2
  let &diff = 1
  let &fdm = diff_fdm
  let &fdc = diff_fdc
  4wincmd w
  diffoff!
  1wincmd w
  call assert_equal(0, &diff)
  call assert_equal('marker', &foldmethod)
  call assert_equal(4, &foldcolumn)
  call assert_equal(0, &scrollbind)
  call assert_equal(0, &cursorbind)
  call assert_equal(1, &wrap)

  wincmd w
  call assert_equal(0, &diff)
  call assert_equal('marker', &foldmethod)
  call assert_equal(4, &foldcolumn)
  call assert_equal(0, &scrollbind)
  call assert_equal(0, &cursorbind)
  call assert_equal(1, &wrap)

  wincmd w
  call assert_equal(0, &diff)
  call assert_equal('marker', &foldmethod)
  call assert_equal(4, &foldcolumn)
  call assert_equal(0, &scrollbind)
  call assert_equal(0, &cursorbind)
  call assert_equal(1, &wrap)

  call delete('Xtest')
  call delete('Xtest2')
  windo bw!
endfunc

func Test_filler_lines()
  " Test that diffing shows correct filler lines
  enew!
  put =range(4,10)
  1d _
  vnew
  put =range(1,10)
  1d _
  windo diffthis
  wincmd h
  call assert_equal(1, line('w0'))
  unlet! diff_fdm diff_fdc
  windo diffoff
  bwipe!
  enew!
endfunc

func Test_diffget_diffput()
  enew!
  let l = range(50)
  call setline(1, l)
  call assert_fails('diffget', 'E99:')
  diffthis
  call assert_fails('diffget', 'E100:')
  new
  let l[10] = 'one'
  let l[20] = 'two'
  let l[30] = 'three'
  let l[40] = 'four'
  call setline(1, l)
  diffthis
  call assert_equal('one', getline(11))
  11diffget
  call assert_equal('10', getline(11))
  21diffput
  wincmd w
  call assert_equal('two', getline(21))
  normal 31Gdo
  call assert_equal('three', getline(31))
  call assert_equal('40', getline(41))
  normal 41Gdp
  wincmd w
  call assert_equal('40', getline(41))
  new
  diffthis
  call assert_fails('diffget', 'E101:')

  windo diffoff
  bwipe!
  bwipe!
  enew!
endfunc

func Test_diffoff()
  enew!
  call setline(1, ['Two', 'Three'])
  let normattr = screenattr(1, 1)
  diffthis
  botright vert new
  call setline(1, ['One', '', 'Two', 'Three'])
  diffthis
  redraw
  call assert_notequal(normattr, screenattr(1, 1))
  diffoff!
  redraw
  call assert_equal(normattr, screenattr(1, 1))
  bwipe!
  bwipe!
endfunc

func Test_diffoff_hidden()
  set diffopt=filler,foldcolumn:0
  e! one
  call setline(1, ['Two', 'Three'])
  let normattr = screenattr(1, 1)
  diffthis
  botright vert new two
  call setline(1, ['One', 'Four'])
  diffthis
  redraw
  call assert_notequal(normattr, screenattr(1, 1))
  set hidden
  close
  redraw
  " diffing with hidden buffer two
  call assert_notequal(normattr, screenattr(1, 1))
  diffoff
  redraw
  call assert_equal(normattr, screenattr(1, 1))
  diffthis
  redraw
  " still diffing with hidden buffer two
  call assert_notequal(normattr, screenattr(1, 1))
  diffoff!
  redraw
  call assert_equal(normattr, screenattr(1, 1))
  diffthis
  redraw
  " no longer diffing with hidden buffer two
  call assert_equal(normattr, screenattr(1, 1))

  bwipe!
  bwipe!
  set hidden& diffopt&
endfunc

func Test_setting_cursor()
  new Xtest1
  put =range(1,90)
  wq
  new Xtest2
  put =range(1,100)
  wq
  
  tabe Xtest2
  $
  diffsp Xtest1
  tabclose

  call delete('Xtest1')
  call delete('Xtest2')
endfunc

<<<<<<< HEAD
func Test_diff_lastline()
  enew!
  only!
  call setline(1, ['This is a ', 'line with five ', 'rows'])
  diffthis
  botright vert new
  call setline(1, ['This is', 'a line with ', 'four rows'])
  diffthis
  1
  call feedkeys("Je a\<CR>", 'tx')
  call feedkeys("Je a\<CR>", 'tx')
  let w1lines = winline()
  wincmd w
  $
  let w2lines = winline()
  call assert_equal(w2lines, w1lines)
  bwipe!
  bwipe!
=======
func Test_diff_move_to()
  new
  call setline(1, [1, 2, 3, 4, 5, 6, 7, 8, 9, 10])
  diffthis
  vnew
  call setline(1, [1, '2x', 3, 4, 4, 5, '6x', 7, '8x', 9, '10x'])
  diffthis
  norm ]c
  call assert_equal(2, line('.'))
  norm 3]c
  call assert_equal(9, line('.'))
  norm 10]c
  call assert_equal(11, line('.'))
  norm [c
  call assert_equal(9, line('.'))
  norm 2[c
  call assert_equal(5, line('.'))
  norm 10[c
  call assert_equal(2, line('.'))
  %bwipe!
endfunc

func Test_diffpatch()
  " The patch program on MS-Windows may fail or hang.
  if !executable('patch') || !has('unix')
    return
  endif
  new
  insert
***************
*** 1,3 ****
  1
! 2
  3
--- 1,4 ----
  1
! 2x
  3
+ 4
.
  saveas Xpatch
  bwipe!
  new
  call assert_fails('diffpatch Xpatch', 'E816:')
  call setline(1, ['1', '2', '3'])
  diffpatch Xpatch
  call assert_equal(['1', '2x', '3', '4'], getline(1, '$'))
  call delete('Xpatch')
  bwipe!
endfunc

func Test_diff_too_many_buffers()
  for i in range(1, 8)
    exe "new Xtest" . i
    diffthis
  endfor
  new Xtest9
  call assert_fails('diffthis', 'E96:')
  %bwipe!
endfunc

func Test_diff_nomodifiable()
  new
  call setline(1, [1, 2, 3, 4])
  setl nomodifiable
  diffthis
  vnew
  call setline(1, ['1x', 2, 3, 3, 4])
  diffthis
  call assert_fails('norm dp', 'E793:')
  setl nomodifiable
  call assert_fails('norm do', 'E21:')
  %bwipe!
>>>>>>> b9f38054
endfunc<|MERGE_RESOLUTION|>--- conflicted
+++ resolved
@@ -273,26 +273,6 @@
   call delete('Xtest2')
 endfunc
 
-<<<<<<< HEAD
-func Test_diff_lastline()
-  enew!
-  only!
-  call setline(1, ['This is a ', 'line with five ', 'rows'])
-  diffthis
-  botright vert new
-  call setline(1, ['This is', 'a line with ', 'four rows'])
-  diffthis
-  1
-  call feedkeys("Je a\<CR>", 'tx')
-  call feedkeys("Je a\<CR>", 'tx')
-  let w1lines = winline()
-  wincmd w
-  $
-  let w2lines = winline()
-  call assert_equal(w2lines, w1lines)
-  bwipe!
-  bwipe!
-=======
 func Test_diff_move_to()
   new
   call setline(1, [1, 2, 3, 4, 5, 6, 7, 8, 9, 10])
@@ -366,5 +346,24 @@
   setl nomodifiable
   call assert_fails('norm do', 'E21:')
   %bwipe!
->>>>>>> b9f38054
+endfunc
+
+func Test_diff_lastline()
+  enew!
+  only!
+  call setline(1, ['This is a ', 'line with five ', 'rows'])
+  diffthis
+  botright vert new
+  call setline(1, ['This is', 'a line with ', 'four rows'])
+  diffthis
+  1
+  call feedkeys("Je a\<CR>", 'tx')
+  call feedkeys("Je a\<CR>", 'tx')
+  let w1lines = winline()
+  wincmd w
+  $
+  let w2lines = winline()
+  call assert_equal(w2lines, w1lines)
+  bwipe!
+  bwipe!
 endfunc